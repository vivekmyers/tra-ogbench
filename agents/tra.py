# BZ 11.18: I heavily suspect the reason the code is not working here is the contrastive loss: I've kept the same procedure as CRL and see what we can do here:

import flax
import jax
import jax.numpy as jnp
import ml_collections
import optax

from utils.encoders import GCEncoder, encoder_modules
from utils.networks import (
    GCActor,
    GCBilinearValue,
    GCDiscreteActor,
    GCDiscreteBilinearCritic,
)
from utils.flax_utils import ModuleDict, TrainState, nonpytree_field
from typing import Any, Dict


class TRAAgent(flax.struct.PyTreeNode):
    rng: Any
    network: Any
    config: Dict[str, Any] = nonpytree_field()
    ex_actions: Any = nonpytree_field()

    def contrastive_loss(self, batch, grad_params, module_name="value"):
        batch_size = batch["observations"].shape[0]

        v, phi, psi = self.network.select(module_name)(
            batch["observations"],
            batch["value_goals"],
            info=True,
            params=grad_params,
        )
        if len(phi.shape) == 2:  # Non-ensemble
            phi = phi[None, ...]
            psi = psi[None, ...]

        logits = jnp.einsum("eik,ejk->ije", phi, psi) / jnp.sqrt(phi.shape[-1])

        # logits.shape is (B, B, e) with one term for positive pair and (B - 1) terms for negative pairs in each row.

        # binary NCE
        # I = jnp.eye(batch_size)
        # contrastive_loss = jax.vmap(
        #     lambda _logits: optax.sigmoid_binary_cross_entropy(logits=_logits, labels=I),
        #     in_axes=-1,
        #     out_axes=-1,
        # )(logits)
        # contrastive_loss = jnp.mean(contrastive_loss)

        # symmetric infoNCE
        assert logits.shape[0] == batch_size and logits.shape[1] == batch_size
        I = jnp.eye(batch_size)

        contrastive_loss = -(
        jax.nn.log_softmax(logits, axis=0) * I[...,None]
        + jax.nn.log_softmax(logits, axis=1) * I[...,None]
        )
        contrastive_loss = jnp.mean(contrastive_loss)
        # regularization term
        contrastive_loss += 1e-8 * jnp.mean(v)
        logits = jnp.mean(logits, axis=-1)
        correct = jnp.argmax(logits, axis=1) == jnp.argmax(I, axis=1)
        logits_pos = jnp.sum(logits * I) / jnp.sum(I)
        logits_neg = jnp.sum(logits * (1 - I)) / jnp.sum(1 - I)

        return contrastive_loss, {
            "contrastive_loss": contrastive_loss,
            "v_mean": v.mean(),
            "v_max": v.max(),
            "v_min": v.min(),
            "binary_accuracy": jnp.mean((logits > 0) == I),
            "categorical_accuracy": jnp.mean(correct),
            "logits_pos": logits_pos,
            "logits_neg": logits_neg,
            "logits": logits.mean(),
        }

    def actor_loss(self, batch, grad_params, rng=None):

        v, phi, psi = self.network.select("value")(
            batch["observations"],
            batch["actor_goals"],
            info=True,
            params=grad_params,
        )
        phi = jnp.mean(phi, axis=0)
        #phi = jax.lax.stop_gradient(phi)
        psi = jnp.mean(psi, axis=0)
        #psi = jax.lax.stop_gradient(psi)
        dist = self.network.select("actor")(phi, psi, params=grad_params)
        log_prob = dist.log_prob(batch["actions"])

        # actor_loss = -(exp_a * log_prob).mean()
        actor_loss = -log_prob.mean()

        actor_info = {
            "actor_loss": actor_loss,
            # 'adv': adv.mean(),
            "bc_log_prob": log_prob.mean(),
        }
        if not self.config["discrete"]:  # pylint: disable=unsubscriptable-object
            actor_info.update(
                {
                    "mse": jnp.mean((dist.mode() - batch["actions"]) ** 2),
                    "std": jnp.mean(dist.scale_diag),
                }
            )

        return actor_loss, actor_info

    @jax.jit
    def total_loss(self, batch, grad_params, rng=None):
        info = {}
        rng = rng if rng is not None else self.rng

        critic_loss, critic_info = self.contrastive_loss(batch, grad_params, "value")
        for k, v in critic_info.items():
            info[f"value/{k}"] = v

        rng, actor_rng = jax.random.split(rng)
        actor_loss, actor_info = self.actor_loss(batch, grad_params, actor_rng)
        for k, v in actor_info.items():
            info[f"actor/{k}"] = v

        loss = self.config["alignment"] * critic_loss + actor_loss
        return loss, info

    @jax.jit
    def update(self, batch):
        new_rng, rng = jax.random.split(self.rng)

        def loss_fn(grad_params):
            return self.total_loss(batch, grad_params, rng=rng)

        new_network, info = self.network.apply_loss_fn(loss_fn=loss_fn)

        return self.replace(network=new_network, rng=new_rng), info

    @jax.jit
    def sample_actions(
        self,
        observations,
        goals=None,
        seed=None,
        temperature=1.0,
    ):
        _, phi, psi = self.network.select("value")(
            observations,
            goals,
            # jnp.zeros_like(self.ex_actions),
            info=True,
        )
        phi = jnp.mean(phi, axis=0)
        phi = jax.lax.stop_gradient(phi)
        psi = jnp.mean(psi, axis=0)
        psi = jax.lax.stop_gradient(psi)

        dist = self.network.select("actor")(phi, psi, temperature=temperature)
        actions = dist.sample(seed=seed)
        if not self.config["discrete"]:
            actions = jnp.clip(actions, -1, 1)
        return actions

    @classmethod
    def create(cls, seed, ex_observations, ex_actions, config, use_same_val_critic=True):

        rng = jax.random.PRNGKey(seed)
        rng, init_rng = jax.random.split(rng, 2)
        ex_goals_val = ex_observations  # jnp.zeros((1, 512))
        ex_goals_act = jnp.zeros((1, config["latent_dim"]))
        if config["discrete"]:
            action_dim = ex_actions.max() + 1
        else:
            action_dim = ex_actions.shape[-1]

        # Define encoders.
        encoders = dict()
        if config["encoder"] is not None:
            encoder_module = encoder_modules[config["encoder"]]
            encoders["value_state"] = encoder_module()
            encoders["value_goal"] = encoder_module()
            encoders["actor"] = None #GCEncoder(concat_encoder=encoder_module())
        # Define value and actor networks.
        value_def = GCBilinearValue(
            hidden_dims=config["value_hidden_dims"],
            latent_dim=config["latent_dim"],
            layer_norm=config["layer_norm"],
            ensemble=True,
            value_exp=True,
            state_encoder=encoders.get("value_state"),
            goal_encoder=encoders.get("value_goal"),
        )

        if config["discrete"]:
            actor_def = GCDiscreteActor(
                hidden_dims=config["actor_hidden_dims"],
                action_dim=action_dim,
                gc_encoder=encoders.get("actor"),
            )
        else:
            actor_def = GCActor(
                hidden_dims=config["actor_hidden_dims"],
                action_dim=action_dim,
                state_dependent_std=False,
                const_std=config["const_std"],
                gc_encoder=encoders.get("actor"),
            )

        network_info = dict(
            value=(value_def, (ex_observations, ex_goals_val)),
            actor=(actor_def, (ex_goals_act, ex_goals_act)),
        )
        networks = {k: v[0] for k, v in network_info.items()}
        network_args = {k: v[1] for k, v in network_info.items()}

        network_def = ModuleDict(networks)
        network_tx = optax.adam(learning_rate=config["lr"])
        network_params = network_def.init(init_rng, **network_args)["params"]
        network = TrainState.create(network_def, network_params, tx=network_tx)

        return cls(rng, network=network, config=flax.core.FrozenDict(**config), ex_actions=ex_actions)


def get_config():
    config = ml_collections.ConfigDict(
        dict(
            # Agent hyperparameters.
            agent_name="tra",  # Agent name.
            lr=3e-4,  # Learning rate.
            batch_size=1024,  # Batch size.
            actor_hidden_dims=(512, 512, 512),  # Actor network hidden dimensions.
            value_hidden_dims=(512, 512, 512),  # Value network hidden dimensions.
            latent_dim=512,  # Latent dimension for phi and psi.
            layer_norm=True,  # Whether to use layer normalization.
            discount=0.99,  # Discount factor.
            alpha=1.0,  # Temperature in AWR or BC coefficient in DDPG+BC.
            actor_log_q=True,  # Whether to maximize log Q (True) or Q itself (False) in the actor loss.
            const_std=True,  # Whether to use constant standard deviation for the actor.
            discrete=False,  # Whether the action space is discrete.
            encoder=ml_collections.config_dict.placeholder(
                str
            ),  # Visual encoder name (None, 'impala_small', etc.).
            # Dataset hyperparameters.
            dataset_class="GCDataset",  # Dataset class name.
            value_p_curgoal=0.0,  # Probability of using the current state as the value goal.
            value_p_trajgoal=1.0,  # Probability of using a future state in the same trajectory as the value goal.
            value_p_randomgoal=0.0,  # Probability of using a random state as the value goal.
            value_geom_sample=True,  # Whether to use geometric sampling for future value goals.
            actor_p_curgoal=0.0,  # Probability of using the current state as the actor goal.
            actor_p_trajgoal=1.0,  # Probability of using a future state in the same trajectory as the actor goal.
            actor_p_randomgoal=0.0,  # Probability of using a random state as the actor goal.
            actor_geom_sample=False,  # Whether to use geometric sampling for future actor goals.
            gc_negative=False,  # Unused (defined for compatibility with GCDataset).
            p_aug=0.0,  # Probability of applying image augmentation.
            alignment=1.0, # Coefficient for contrastive loss
            frame_stack=ml_collections.config_dict.placeholder(
                int
            ),  # Number of frames to stack.
<<<<<<< HEAD
            )
=======
>>>>>>> 6ccde30c
        )
    return config<|MERGE_RESOLUTION|>--- conflicted
+++ resolved
@@ -257,10 +257,7 @@
             alignment=1.0, # Coefficient for contrastive loss
             frame_stack=ml_collections.config_dict.placeholder(
                 int
-            ),  # Number of frames to stack.
-<<<<<<< HEAD
-            )
-=======
->>>>>>> 6ccde30c
+            ),  # Number of frames to stack
+            )
         )
     return config