# BZ 11.18: I heavily suspect the reason the code is not working here is the contrastive loss: I've kept the same procedure as CRL and see what we can do here:

import flax
import jax
import jax.numpy as jnp
import ml_collections
import optax

from utils.encoders import GCEncoder, encoder_modules
from utils.networks import (
    GCActor,
    GCBilinearValue,
    GCDiscreteActor,
    GCDiscreteBilinearCritic,
)
from utils.flax_utils import ModuleDict, TrainState, nonpytree_field
from typing import Any, Dict


class TRAAgent(flax.struct.PyTreeNode):
    rng: Any
    network: Any
    config: Dict[str, Any] = nonpytree_field()
    ex_actions: Any = nonpytree_field()

    def contrastive_loss(self, batch, grad_params, module_name="value"):
        batch_size = batch["observations"].shape[0]

        v, phi, psi = self.network.select(module_name)(
            batch["observations"],
            batch["value_goals"],
            info=True,
            params=grad_params,
        )
        if len(phi.shape) == 2:  # Non-ensemble
            phi = phi[None, ...]
            psi = psi[None, ...]

        logits = jnp.einsum("eik,ejk->ije", phi, psi) / jnp.sqrt(phi.shape[-1])

        # logits.shape is (B, B, e) with one term for positive pair and (B - 1) terms for negative pairs in each row.

        # binary NCE
        # I = jnp.eye(batch_size)
        # contrastive_loss = jax.vmap(
        #     lambda _logits: optax.sigmoid_binary_cross_entropy(logits=_logits, labels=I),
        #     in_axes=-1,
        #     out_axes=-1,
        # )(logits)
        # contrastive_loss = jnp.mean(contrastive_loss)

        # symmetric infoNCE
        assert logits.shape[0] == batch_size and logits.shape[1] == batch_size
        I = jnp.eye(batch_size)

        contrastive_loss = -(
            jax.nn.log_softmax(logits, axis=0) * I[..., None]
            + jax.nn.log_softmax(logits, axis=1) * I[..., None]
        )
        contrastive_loss = jnp.mean(contrastive_loss)
        # regularization term for weight decay
        l2_reg = jnp.mean(phi ** 2) + jnp.mean(psi ** 2)
        contrastive_loss += self.config["repr_reg"] * jnp.mean(l2_reg)
        logits = jnp.mean(logits, axis=-1)
        correct = jnp.argmax(logits, axis=1) == jnp.argmax(I, axis=1)
        logits_pos = jnp.sum(logits * I) / jnp.sum(I)
        logits_neg = jnp.sum(logits * (1 - I)) / jnp.sum(1 - I)

        return contrastive_loss, {
            "contrastive_loss": contrastive_loss,
            "v_mean": v.mean(),
            "v_max": v.max(),
            "v_min": v.min(),
            "binary_accuracy": jnp.mean((logits > 0) == I),
            "categorical_accuracy": jnp.mean(correct),
            "logits_pos": logits_pos,
            "logits_neg": logits_neg,
            "logits": logits.mean(),
        }

    def actor_loss(self, batch, grad_params, rng=None):

        v, phi, psi = self.network.select("value")(
            batch["observations"],
            batch["actor_goals"],
            info=True,
            params=grad_params,
        )
<<<<<<< HEAD
        if len(phi.shape) == 3:
            phi = jnp.mean(phi, axis=0)
        # phi = jax.lax.stop_gradient(phi)
        if len(psi.shape) == 3:
            psi = jnp.mean(psi, axis=0)
        
        # if self.config["repr_stopgrad"]:
        #if self.config["alignment"]:
        #    phi = jax.lax.stop_gradient(phi)
        #    psi = jax.lax.stop_gradient(psi)
        dist = self.network.select("actor")(phi, psi, params=grad_params)
=======
        phi = jnp.mean(phi, axis=0)
        psi = jnp.mean(psi, axis=0)
        if self.config["repr_stopgrad"]:
            phi = jax.lax.stop_gradient(phi)
            psi = jax.lax.stop_gradient(psi)
        dist = self.network.select("actor")(phi, psi, params=grad_params, goal_encoded=True)
>>>>>>> 38eb3b7c
        log_prob = dist.log_prob(batch["actions"])

        # actor_loss = -(exp_a * log_prob).mean()
        actor_loss = -log_prob.mean()

        actor_info = {
            "actor_loss": actor_loss,
            # 'adv': adv.mean(),
            "bc_log_prob": log_prob.mean(),
        }
        if not self.config["discrete"]:  # pylint: disable=unsubscriptable-object
            actor_info.update(
                {
                    "mse": jnp.mean((dist.mode() - batch["actions"]) ** 2),
                    "std": jnp.mean(dist.scale_diag),
                }
            )

        return actor_loss, actor_info

    @jax.jit
    def total_loss(self, batch, grad_params, rng=None):
        info = {}
        rng = rng if rng is not None else self.rng

        critic_loss, critic_info = self.contrastive_loss(batch, grad_params, "value")
        for k, v in critic_info.items():
            info[f"value/{k}"] = v

        rng, actor_rng = jax.random.split(rng)
        actor_loss, actor_info = self.actor_loss(batch, grad_params, actor_rng)
        for k, v in actor_info.items():
            info[f"actor/{k}"] = v

        loss = self.config["alignment"] * critic_loss + actor_loss
        return loss, info

    @jax.jit
    def update(self, batch):
        new_rng, rng = jax.random.split(self.rng)

        def loss_fn(grad_params):
            return self.total_loss(batch, grad_params, rng=rng)

        new_network, info = self.network.apply_loss_fn(loss_fn=loss_fn)

        return self.replace(network=new_network, rng=new_rng), info

    @jax.jit
    def sample_actions(
        self,
        observations,
        goals=None,
        seed=None,
        temperature=1.0,
    ):
        _, phi, psi = self.network.select("value")(
            observations,
            goals,
            info=True,
        )
        phi = jnp.mean(phi, axis=0)
<<<<<<< HEAD
        phi = jax.lax.stop_gradient(phi)
=======
>>>>>>> 38eb3b7c
        psi = jnp.mean(psi, axis=0)
        psi = jax.lax.stop_gradient(psi)

        dist = self.network.select("actor")(phi, psi, temperature=temperature, goal_encoded=True)
        actions = dist.sample(seed=seed)
        if not self.config["discrete"]:
            actions = jnp.clip(actions, -1, 1)
        return actions

    @classmethod
    def create(cls, seed, ex_observations, ex_actions, config, use_same_val_critic=True):

        rng = jax.random.PRNGKey(seed)
        rng, init_rng = jax.random.split(rng, 2)
        ex_goals = ex_observations
        ex_goals_val = ex_observations  # jnp.zeros((1, 512))
        ex_goals_act = jnp.zeros((1, config["value_latent_dim"]))
        if config["discrete"]:
            action_dim = ex_actions.max() + 1
        else:
            action_dim = ex_actions.shape[-1]

        # Define encoders.
        encoders = dict()
        if config["encoder"] is not None:
            encoder_module = encoder_modules[config["encoder"]]
            encoders["value_state"] = encoder_module()
            encoders["value_goal"] = encoder_module()
            encoders["actor"] = GCEncoder(concat_encoder=encoder_module())


        value_def = GCBilinearValue(
            hidden_dims=config["value_hidden_dims"],
            latent_dim=config["value_latent_dim"],
            layer_norm=config["layer_norm"],
            ensemble=True,
            value_exp=True,
            state_encoder=encoders.get("value_state"),
            goal_encoder=encoders.get("value_goal"),
        )

        if config["discrete"]:
            actor_def = GCDiscreteActor(
                hidden_dims=config["actor_hidden_dims"],
                action_dim=action_dim,
            )
        else:
            actor_def = GCActor(
                hidden_dims=config["actor_hidden_dims"],
                action_dim=action_dim,
                state_dependent_std=False,
                const_std=config["const_std"],
            )

        network_info = dict(
            value=(value_def, (ex_observations, ex_goals_val)),
            value_target=(value_def, (ex_observations, ex_goals_val)),
            actor=(actor_def, (ex_goals_act, ex_goals_act)),
        )
        networks = {k: v[0] for k, v in network_info.items()}
        network_args = {k: v[1] for k, v in network_info.items()}

        network_def = ModuleDict(networks)
        network_tx = optax.adam(learning_rate=config["lr"])
        
        network_params = network_def.init(init_rng, **network_args)["params"]
        network = TrainState.create(network_def, network_params, tx=network_tx)

        return cls(rng, network=network, config=flax.core.FrozenDict(**config), ex_actions=ex_actions)


def get_config():
    config = ml_collections.ConfigDict(
        dict(
            # Agent hyperparameters.
            agent_name="tra",  # Agent name.
            lr=3e-4,  # Learning rate.
            batch_size=1024,  # Batch size.
            actor_hidden_dims=(512, 512, 512),  # Actor network hidden dimensions.
            value_hidden_dims=(64, 64, 64),  # Value network hidden dimensions.
            value_latent_dim=64,
            latent_dim=512,  # Latent dimension for phi and psi.
            layer_norm=True,  # Whether to use layer normalization.
            discount=0.99,  # Discount factor.
            alpha=1.0,  # Temperature in AWR or BC coefficient in DDPG+BC.
            actor_log_q=True,  # Whether to maximize log Q (True) or Q itself (False) in the actor loss.
            const_std=True,  # Whether to use constant standard deviation for the actor.
            discrete=False,  # Whether the action space is discrete.
            encoder=ml_collections.config_dict.placeholder(str),  # Visual encoder name (None, 'impala_small', etc.).
            # Dataset hyperparameters.
            dataset_class="GCDataset",  # Dataset class name.
            value_p_curgoal=0.0,  # Probability of using the current state as the value goal.
            value_p_trajgoal=1.0,  # Probability of using a future state in the same trajectory as the value goal.
            value_p_randomgoal=0.0,  # Probability of using a random state as the value goal.
            value_geom_sample=True,  # Whether to use geometric sampling for future value goals.
            actor_p_curgoal=0.0,  # Probability of using the current state as the actor goal.
            actor_p_trajgoal=1.0,  # Probability of using a future state in the same trajectory as the actor goal.
            actor_p_randomgoal=0.0,  # Probability of using a random state as the actor goal.
            actor_geom_sample=False,  # Whether to use geometric sampling for future actor goals.
            gc_negative=False,  # Unused (defined for compatibility with GCDataset).
            p_aug=0.0,  # Probability of applying image augmentation.
            alignment=1e-3,  # Coefficient for contrastive loss
            repr_reg=1e-6,
            frame_stack=ml_collections.config_dict.placeholder(int),  # Number of frames to stack
            repr_stopgrad=False,
        )
    )
    return config<|MERGE_RESOLUTION|>--- conflicted
+++ resolved
@@ -86,7 +86,6 @@
             info=True,
             params=grad_params,
         )
-<<<<<<< HEAD
         if len(phi.shape) == 3:
             phi = jnp.mean(phi, axis=0)
         # phi = jax.lax.stop_gradient(phi)
@@ -98,14 +97,6 @@
         #    phi = jax.lax.stop_gradient(phi)
         #    psi = jax.lax.stop_gradient(psi)
         dist = self.network.select("actor")(phi, psi, params=grad_params)
-=======
-        phi = jnp.mean(phi, axis=0)
-        psi = jnp.mean(psi, axis=0)
-        if self.config["repr_stopgrad"]:
-            phi = jax.lax.stop_gradient(phi)
-            psi = jax.lax.stop_gradient(psi)
-        dist = self.network.select("actor")(phi, psi, params=grad_params, goal_encoded=True)
->>>>>>> 38eb3b7c
         log_prob = dist.log_prob(batch["actions"])
 
         # actor_loss = -(exp_a * log_prob).mean()
@@ -168,10 +159,7 @@
             info=True,
         )
         phi = jnp.mean(phi, axis=0)
-<<<<<<< HEAD
         phi = jax.lax.stop_gradient(phi)
-=======
->>>>>>> 38eb3b7c
         psi = jnp.mean(psi, axis=0)
         psi = jax.lax.stop_gradient(psi)
 
