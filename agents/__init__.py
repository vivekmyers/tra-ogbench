from agents.crl import CRLAgent
from agents.gcbc import GCBCAgent
from agents.gciql import GCIQLAgent
from agents.hiql import HIQLAgent
from agents.ppo import PPOAgent
from agents.qrl import QRLAgent
from agents.sac import SACAgent
from agents.cmd import CMDAgent
<<<<<<< HEAD
from agents.tra import TRAAgent
=======
>>>>>>> c48d2821

agents = dict(
    crl=CRLAgent,
    cmd=CMDAgent,
    gcbc=GCBCAgent,
    gciql=GCIQLAgent,
    hiql=HIQLAgent,
    ppo=PPOAgent,
    qrl=QRLAgent,
    sac=SACAgent,
    cmd=CMDAgent,
    tra=TRAAgent,
)<|MERGE_RESOLUTION|>--- conflicted
+++ resolved
@@ -6,10 +6,7 @@
 from agents.qrl import QRLAgent
 from agents.sac import SACAgent
 from agents.cmd import CMDAgent
-<<<<<<< HEAD
 from agents.tra import TRAAgent
-=======
->>>>>>> c48d2821
 
 agents = dict(
     crl=CRLAgent,
